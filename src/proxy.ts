import hash = require("string-hash");
import { sep, dirname, basename, extname } from "path";
import { applyMagic } from "js-magic";
import { ModuleLoader } from './index';
import { Injectable } from "./di";
import { readdirSync } from 'fs';
import cloneDeep = require("lodash/cloneDeep");
import merge = require("lodash/merge");
import values = require("lodash/values");
import { clone } from "@hyurl/structured-clone";
import isClass from "could-be-class";
import {
    local,
    set,
    dict,
    patchProperties,
    getInstance,
    throwNotAvailableError,
    readyState
} from './util';

const fallbackToLocal = Symbol("fallbackToLocal");
const cmd = process.execArgv.concat(process.argv).join(" ");
const isTsNode = cmd.includes("ts-node");
export const defaultLoader: ModuleLoader = {
    extension: isTsNode ? ".ts" : ".js",
    cache: require.cache,
    load: require,
    unload(filename) {
        delete this.cache[filename];
    }
}

/**
 * Creates a module proxy manually.
 */
export function createModuleProxy(
    name: string,
    path: string,
    loader = defaultLoader,
    singletons = dict()
<<<<<<< HEAD
): ModuleProxy<T> {
=======
): ModuleProxy {
>>>>>>> 562d403d
    let proxy = function (...args: any[]) {
        if (!new.target) {
            return (<any>proxy).instance(args[0]);
        } else {
            return (<any>proxy).create(...args);
        }
    };

    Object.setPrototypeOf(proxy, ModuleProxy.prototype);
    set(proxy, "name", name);
    patchProperties(<any>proxy, path, loader, singletons);
    proxy[fallbackToLocal] = true;

    return <any>applyMagic(proxy, true);
}


@applyMagic
export abstract class ModuleProxy extends Injectable {
    abstract readonly name: string;
    readonly path: string;
    readonly loader: ModuleLoader;
    protected children: { [name: string]: ModuleProxy };
    protected singletons: { [name: string]: any };
    protected remoteSingletons: { [serverId: string]: any };

    get exports(): any {
        if (typeof this.loader.extension === "string") {
            return this.loader.load(this.path + this.loader.extension);
        } else {
            let dir = dirname(this.path);
            let name = basename(this.path);
            let files = readdirSync(dir);

            for (let file of files) {
                let ext = extname(file);
                let _name = basename(file, ext);

                if (_name === name && this.loader.extension.includes(ext)) {
                    return this.loader.load(this.path + ext);
                }
            }

            throw new Error(`Cannot find module '${this.path}'`);
        }
    }

    get proto(): any {
        let { exports } = this;

        if (typeof exports === "object") {
            if (typeof exports.default === "object") {
                return exports.default;
            } else if (
                typeof exports.default === "function" &&
                isClass(exports.default, true)
            ) {
                return exports.default.prototype;
            }

            return exports;
        } else if (typeof exports === "function" && isClass(exports, true)
        ) {
            return exports.prototype;
        } else {
            return null;
        }
    }

    get ctor(): new (...args: any[]) => any {
        let { exports } = this;

        if (
            typeof exports === "object" &&
            isClass(exports.default, true)
        ) {
            return exports.default;
        } else if (typeof exports === "function" && isClass(exports, true)) {
            return exports;
        } else {
            return null;
        }
    }

    create(...args: any[]): any {
        if (this.ctor) {
            return new this.ctor(...args);
        } else if (this.proto) {
            return merge(cloneDeep(this.proto), args[0]);
        } else {
            throw new TypeError(`${this.name} is not a valid module`);
        }
    }

    instance(route: any = local): any {
        if (route === local) {
            return this.singletons[this.name] || (
                this.singletons[this.name] = getInstance(<any>this)
            );
        }

        // If the route matches the any key of the remoteSingletons, return the
        // corresponding singleton as wanted.
        if (typeof route === "string" && this.remoteSingletons[route]) {
            return this.remoteSingletons[route];
        }

        let singletons = values(this.remoteSingletons);

        if (singletons.length > 0) {
            // If the module is connected to one or more remote instances,
            // redirect traffic to one of them automatically.
            let num = hash(JSON.stringify(clone(route)));
            let availableSingletons = singletons.filter(item => {
                return item[readyState] === 2;
            });

            if (availableSingletons.length > 0) {
                return availableSingletons[num % availableSingletons.length];
            } else {
                return singletons[num % singletons.length];
            }
        } else {
            throwNotAvailableError(this.name);
        }
    }

    fallbackToLocal(): boolean;
    fallbackToLocal(enable: boolean): this;
    fallbackToLocal(enable: boolean = void 0): this | boolean {
        if (enable === void 0) {
            return this[fallbackToLocal];
        } else {
            this[fallbackToLocal] = Boolean(enable);
            return this;
        }
    }

    /** @deprecated */
    noLocal(): this {
        return this.fallbackToLocal(false);
    }

    protected __get(prop: string) {
        if (prop in this) {
            return this[prop];
        } else if (prop in this.children) {
            return this.children[prop];
        } else if (typeof prop != "symbol") {
            return this.children[prop] = createModuleProxy(
                this.name + "." + String(prop),
                this.path + sep + String(prop),
                this.loader,
                this.singletons
            );
        }
    }

    protected __has(prop: string) {
        return (prop in this) || (prop in this.children);
    }

    toString() {
        return this.name;
    }

    toJSON() {
        return this.name;
    }
}<|MERGE_RESOLUTION|>--- conflicted
+++ resolved
@@ -39,11 +39,7 @@
     path: string,
     loader = defaultLoader,
     singletons = dict()
-<<<<<<< HEAD
-): ModuleProxy<T> {
-=======
 ): ModuleProxy {
->>>>>>> 562d403d
     let proxy = function (...args: any[]) {
         if (!new.target) {
             return (<any>proxy).instance(args[0]);
